/**
 * Azure Active Directory Authentication Plugin for SonarQube
 * <p>
 * Copyright (c) 2016 Microsoft Corporation
 * All rights reserved.
 * <p>
 * The MIT License (MIT)
 * <p>
 * Permission is hereby granted, free of charge, to any person obtaining a copy
 * of this software and associated documentation files (the "Software"), to deal
 * in the Software without restriction, including without limitation the rights
 * to use, copy, modify, merge, publish, distribute, sublicense, and/or sell
 * copies of the Software, and to permit persons to whom the Software is
 * furnished to do so, subject to the following conditions:
 * <p>
 * The above copyright notice and this permission notice shall be included in all
 * copies or substantial portions of the Software.
 * <p>
 * THE SOFTWARE IS PROVIDED "AS IS", WITHOUT WARRANTY OF ANY KIND, EXPRESS OR
 * IMPLIED, INCLUDING BUT NOT LIMITED TO THE WARRANTIES OF MERCHANTABILITY,
 * FITNESS FOR A PARTICULAR PURPOSE AND NONINFRINGEMENT. IN NO EVENT SHALL THE
 * AUTHORS OR COPYRIGHT HOLDERS BE LIABLE FOR ANY CLAIM, DAMAGES OR OTHER
 * LIABILITY, WHETHER IN AN ACTION OF CONTRACT, TORT OR OTHERWISE, ARISING FROM,
 * OUT OF OR IN CONNECTION WITH THE SOFTWARE OR THE USE OR OTHER DEALINGS IN THE
 * SOFTWARE.
 */
package org.almrangers.auth.aad;

import java.util.Arrays;
import java.util.List;
import java.util.Optional;

import org.sonar.api.config.Configuration;
import org.sonar.api.config.PropertyDefinition;
import org.sonar.api.server.ServerSide;

import static java.lang.String.format;
import static java.lang.String.valueOf;
import static org.sonar.api.PropertyType.*;

@ServerSide
public class AadSettings {
  protected static final String CLIENT_ID = "sonar.auth.aad.clientId.secured";
  protected static final String CLIENT_SECRET = "sonar.auth.aad.clientSecret.secured";
  protected static final String ENABLED = "sonar.auth.aad.enabled";
  protected static final String ALLOW_USERS_TO_SIGN_UP = "sonar.auth.aad.allowUsersToSignUp";
  protected static final String TENANT_ID = "sonar.auth.aad.tenantId";
  protected static final String DIRECTORY_LOCATION = "sonar.auth.aad.directoryLocation";
  protected static final String DIRECTORY_LOC_GLOBAL = "Azure AD (Global)";
  protected static final String DIRECTORY_LOC_USGOV = "Azure AD for US Government";
  protected static final String DIRECTORY_LOC_DE = "Azure AD for Germany";
  protected static final String DIRECTORY_LOC_CN = "Azure AD China";
  protected static final String ENABLE_GROUPS_SYNC = "sonar.auth.aad.enableGroupsSync";
  protected static final String ENABLE_CLIENT_CRED = "sonar.auth.aad.enableClientCredential";
  protected static final String LOGIN_STRATEGY = "sonar.auth.aad.loginStrategy";
  protected static final String LOGIN_STRATEGY_UNIQUE = "Unique";
  protected static final String LOGIN_STRATEGY_PROVIDER_ID = "Same as Azure AD login";
  protected static final String LOGIN_STRATEGY_DEFAULT_VALUE = LOGIN_STRATEGY_UNIQUE;
  protected static final String MULTI_TENANT = "sonar.auth.aad.multiTenant";

  protected static final String CATEGORY = "aad";
  protected static final String SUBCATEGORY_GENERAL = "general";
  protected static final String SUBCATEGORY_GROUPSYNC = "groupsync";
  protected static final String SUBCATEGORY_ADVANCED = "advanced";

  protected static final String LOGIN_URL = "https://login.microsoftonline.com";
  protected static final String LOGIN_URL_USGOV = "https://login.microsoftonline.us";
  protected static final String LOGIN_URL_DE = "https://login.microsoftonline.de";
  protected static final String LOGIN_URL_CN = "https://login.chinacloudapi.cn";
  protected static final String AUTHORIZATION_URL = "oauth2/authorize";
  protected static final String AUTHORITY_URL = "oauth2/token";
  protected static final String COMMON_URL = "common";

  protected static final String GRAPH_URL = "https://graph.microsoft.com";
  protected static final String GRAPH_URL_USGOV = "https://graph.microsoft.com";
  protected static final String GRAPH_URL_DE = "https://graph.microsoft.de";
  protected static final String GRAPH_URL_CN = "https://microsoftgraph.chinacloudapi.cn";
  protected static final String AUTH_REQUEST_FORMAT = "%s?client_id=%s&response_type=code&redirect_uri=%s&state=%s&scope=openid";
  protected static final String GROUPS_REQUEST_FORMAT = "/v1.0/%s/users/%s/transitiveMemberOf";

  private final Configuration config;

  public AadSettings(Configuration config) {
    this.config = config;
  }

  public static List<PropertyDefinition> definitions() {
    return Arrays.asList(
      PropertyDefinition.builder(ENABLED)
        .category(CATEGORY)
        .subCategory(SUBCATEGORY_GENERAL)
        .type(BOOLEAN)
        .defaultValue(valueOf(false))
        .index(1)
        .build(),
      PropertyDefinition.builder(CLIENT_ID)
        .category(CATEGORY)
        .subCategory(SUBCATEGORY_GENERAL)
        .index(2)
        .build(),
      PropertyDefinition.builder(CLIENT_SECRET)
        .category(CATEGORY)
        .subCategory(SUBCATEGORY_GENERAL)
        .index(3)
        .build(),
      PropertyDefinition.builder(TENANT_ID)
        .category(CATEGORY)
        .subCategory(SUBCATEGORY_GENERAL)
        .index(4)
        .build(),
      PropertyDefinition.builder(ALLOW_USERS_TO_SIGN_UP)
        .category(CATEGORY)
        .subCategory(SUBCATEGORY_GENERAL)
        .type(BOOLEAN)
        .defaultValue(valueOf(true))
        .index(5)
        .build(),
      /* GROUP SYNC PROPERTIES */
      PropertyDefinition.builder(ENABLE_GROUPS_SYNC)
        .category(CATEGORY)
        .subCategory(SUBCATEGORY_GROUPSYNC)
        .type(BOOLEAN)
        .defaultValue(valueOf(false))
        .index(1)
        .build(),
      /* ADVANCED PROPERTIES */
      PropertyDefinition.builder(MULTI_TENANT)
        .category(CATEGORY)
        .subCategory(SUBCATEGORY_ADVANCED)
        .type(BOOLEAN)
        .defaultValue(valueOf(false))
        .index(1)
        .build(),
      PropertyDefinition.builder(LOGIN_STRATEGY)
        .category(CATEGORY)
        .subCategory(SUBCATEGORY_ADVANCED)
        .type(SINGLE_SELECT_LIST)
        .defaultValue(LOGIN_STRATEGY_DEFAULT_VALUE)
        .options(LOGIN_STRATEGY_UNIQUE, LOGIN_STRATEGY_PROVIDER_ID)
        .index(2)
        .build(),
      PropertyDefinition.builder(DIRECTORY_LOCATION)
        .category(CATEGORY)
        .subCategory(SUBCATEGORY_ADVANCED)
        .type(SINGLE_SELECT_LIST)
        .defaultValue(DIRECTORY_LOC_GLOBAL)
        .options(DIRECTORY_LOC_GLOBAL, DIRECTORY_LOC_USGOV, DIRECTORY_LOC_DE, DIRECTORY_LOC_CN)
<<<<<<< HEAD
        .index(3)
=======
        .index(8)
        .build(),
      PropertyDefinition.builder(ENABLE_GROUPS_SYNC)
        .name("Enable Groups Synchronization")
        .description("Enable groups synchronization from Azure AD to SonarQube, For each Azure AD group user belongs to, the user will be associated to a group with the same name(if it exists) in SonarQube.")
        .category(CATEGORY)
        .subCategory(GROUPSYNCSUBCATEGORY)
        .type(BOOLEAN)
        .defaultValue(valueOf(false))
        .index(9)
        .build(),
      PropertyDefinition.builder(ENABLE_CLIENT_CRED)
        .name("Enable Client Credential Flow")
        .description("Enable client credentials to be used to synchronize groups. This will use the client id and client secret to connect to Microsoft Graph. "
        		+ "Should only be used with 'Application' permissions. Requires multi-tenant to be 'false'.")
        .category(CATEGORY)
        .subCategory(GROUPSYNCSUBCATEGORY)
        .type(BOOLEAN)
        .defaultValue(valueOf(false))
        .index(10)
>>>>>>> c241f727
        .build()
    );
  }

  public Optional<String> clientId() {
    return config.get(CLIENT_ID);
  }

  public boolean allowUsersToSignUp() {
    return config.getBoolean(ALLOW_USERS_TO_SIGN_UP).orElse(Boolean.TRUE);
  }

  public boolean enableGroupSync() {
    return config.getBoolean(ENABLE_GROUPS_SYNC).orElse(Boolean.FALSE);
  }

  public boolean enableClientCredential() {
    return config.getBoolean(ENABLE_CLIENT_CRED).orElse(Boolean.FALSE) && !multiTenant();
  }

  public boolean multiTenant() {
    return config.getBoolean(MULTI_TENANT).orElse(Boolean.FALSE);
  }

  public Optional<String> tenantId() {
    return config.get(TENANT_ID);
  }

  public Optional<String> clientSecret() {
    return config.get(CLIENT_SECRET);
  }

  public boolean isEnabled() {
    return config.getBoolean(ENABLED).orElse(Boolean.FALSE) && clientId().isPresent() && clientSecret().isPresent() && loginStrategy().isPresent();
  }

  private String getEndpoint() {
    if (multiTenant()) {
      return COMMON_URL;
    } else {
      return tenantId().orElse("null");
    }
  }

  private String getLoginHost() {
    Optional<String> directoryLocation = config.get(DIRECTORY_LOCATION);

    if(directoryLocation.isPresent()) {
      switch (directoryLocation.get()) {
        case DIRECTORY_LOC_USGOV:
          return LOGIN_URL_USGOV;

        case DIRECTORY_LOC_DE:
          return LOGIN_URL_DE;

        case DIRECTORY_LOC_CN:
          return LOGIN_URL_CN;
      }
    }

    //This is the default "global" URL and will be returned if none of the special locations are selected.
    return LOGIN_URL;
  }

  public String authorizationUrl() {
    return String.format("%s/%s/%s", getLoginHost(), getEndpoint(), AUTHORIZATION_URL);
  }

  public String authorityUrl() {
    return String.format("%s/%s/%s", getLoginHost(), getEndpoint(), AUTHORITY_URL);
  }

  public String getGraphURL() {
    Optional<String> directoryLocation = config.get(DIRECTORY_LOCATION);

    if(directoryLocation.isPresent()) {
      switch (directoryLocation.get()) {
        case DIRECTORY_LOC_USGOV:
          return GRAPH_URL_USGOV;

        case DIRECTORY_LOC_DE:
          return GRAPH_URL_DE;

        case DIRECTORY_LOC_CN:
          return GRAPH_URL_CN;
      }
    }

    //This is the default "global" URL and will be returned if none of the special locations are selected.
    return GRAPH_URL;
  }

  public String getGraphMembershipUrl() {
    return getGraphURL() + GROUPS_REQUEST_FORMAT;
  }

  public Optional<String> loginStrategy() {
    return config.get(LOGIN_STRATEGY);
  }
}<|MERGE_RESOLUTION|>--- conflicted
+++ resolved
@@ -145,30 +145,17 @@
         .type(SINGLE_SELECT_LIST)
         .defaultValue(DIRECTORY_LOC_GLOBAL)
         .options(DIRECTORY_LOC_GLOBAL, DIRECTORY_LOC_USGOV, DIRECTORY_LOC_DE, DIRECTORY_LOC_CN)
-<<<<<<< HEAD
         .index(3)
-=======
-        .index(8)
-        .build(),
-      PropertyDefinition.builder(ENABLE_GROUPS_SYNC)
-        .name("Enable Groups Synchronization")
-        .description("Enable groups synchronization from Azure AD to SonarQube, For each Azure AD group user belongs to, the user will be associated to a group with the same name(if it exists) in SonarQube.")
-        .category(CATEGORY)
-        .subCategory(GROUPSYNCSUBCATEGORY)
-        .type(BOOLEAN)
-        .defaultValue(valueOf(false))
-        .index(9)
         .build(),
       PropertyDefinition.builder(ENABLE_CLIENT_CRED)
         .name("Enable Client Credential Flow")
         .description("Enable client credentials to be used to synchronize groups. This will use the client id and client secret to connect to Microsoft Graph. "
         		+ "Should only be used with 'Application' permissions. Requires multi-tenant to be 'false'.")
         .category(CATEGORY)
-        .subCategory(GROUPSYNCSUBCATEGORY)
-        .type(BOOLEAN)
-        .defaultValue(valueOf(false))
-        .index(10)
->>>>>>> c241f727
+        .subCategory(SUBCATEGORY_ADVANCED)
+        .type(BOOLEAN)
+        .defaultValue(valueOf(false))
+        .index(4)
         .build()
     );
   }
